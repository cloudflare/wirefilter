everything: &everything
  build: &build
    builddeps: &builddeps
      ? rust
      ? cargo-deb
    pre-cache-copy-paths: &paths
      - engine/Cargo.toml
      - ffi/Cargo.toml
      - ffi/tests/ctests/Cargo.toml
      - fuzz/bytes/Cargo.toml
      - fuzz/map-keys/Cargo.toml
      - wasm/Cargo.toml
      - wirefilter-parser/Cargo.toml
      - Cargo.lock
      - Cargo.toml
      - cfsetup-cargo.sh
    pre-cache:
      - ./cfsetup-cargo.sh prebuild --release --target x86_64-unknown-linux-gnu
    post-cache:
      - cd ffi
      - ../cfsetup-cargo.sh build --release --target x86_64-unknown-linux-gnu --frozen --offline
      - ../cfsetup-cargo.sh deb --no-build --target x86_64-unknown-linux-gnu -- --frozen --offline
    artifacts:
      - /var/lib/cargo/target/x86_64-unknown-linux-gnu/debian/*.deb
  build-arm64:
    builddeps:
      <<: *builddeps
      ? crossbuild-essential-arm64
    pre-cache-copy-paths: *paths
    pre-cache:
      - ./cfsetup-cargo.sh prebuild --release --target aarch64-unknown-linux-gnu
    post-cache:
      - cd ffi
      - ../cfsetup-cargo.sh build --release --target aarch64-unknown-linux-gnu --frozen --offline
      - ../cfsetup-cargo.sh deb --no-build --target aarch64-unknown-linux-gnu -- --frozen --offline
    artifacts:
      - /var/lib/cargo/target/aarch64-unknown-linux-gnu/debian/*.deb
  build-wasm:
    builddeps: &wasm-deps
      - rust
      - wasm-pack
      - nodejs
      - libssl-dev
      - pkg-config
    pre-cache-copy-paths: *paths
    pre-cache:
      - ./cfsetup-cargo.sh prebuild --target wasm32-unknown-unknown
    post-cache:
      - ./cfsetup-cargo.sh wasm-pack wasm --debug --mode no-install --target browser --scope cloudflare
    artifacts: &wasm-artifacts
      - wasm/pkg/*.tgz
  publish-wasm:
    builddeps: *wasm-deps
    pre-cache-copy-paths: *paths
    pre-cache:
      # Cargo doesn't currently allow overriding profile config per target, so use RUSTFLAGS instead:
      - export RUSTFLAGS="-C opt-level=z -C codegen-units=1"
      - ./cfsetup-cargo.sh prebuild --release --target wasm32-unknown-unknown
    post-cache:
      - export RUSTFLAGS="-C opt-level=z -C codegen-units=1"
      - ./cfsetup-cargo.sh wasm-pack wasm --mode no-install --target browser --scope cloudflare
      - echo "//registry.npmjs.org/:_authToken=$NPM_TOKEN" >> ~/.npmrc
      - npm publish wasm/pkg/*.tgz
    artifacts: *wasm-artifacts
  test:
    builddeps:
      - rust
    pre-cache-copy-paths: *paths
    pre-cache: &test-pre-cache
      - ./cfsetup-cargo.sh prebuild
    post-cache:
      - ./cfsetup-cargo.sh test --frozen
      - ./cfsetup-cargo.sh clippy --all-targets --frozen
      - ./cfsetup-cargo.sh fmt -- --check
  ci-test:
    builddeps:
      - rust
      - cargo-to-teamcity
    pre-cache-copy-paths: *paths
    pre-cache: *test-pre-cache
    post-cache:
      - ./cfsetup-cargo.sh test --frozen | cargo-to-teamcity
      - ./cfsetup-cargo.sh clippy --all-targets --frozen -- -D clippy
      - ./cfsetup-cargo.sh fmt -- --check

buster: *everything
stretch: *everything
<<<<<<< HEAD
buster: *everything
=======
>>>>>>> f141da6d

default-flavor: buster<|MERGE_RESOLUTION|>--- conflicted
+++ resolved
@@ -83,11 +83,7 @@
       - ./cfsetup-cargo.sh clippy --all-targets --frozen -- -D clippy
       - ./cfsetup-cargo.sh fmt -- --check
 
+stretch: *everything
 buster: *everything
-stretch: *everything
-<<<<<<< HEAD
-buster: *everything
-=======
->>>>>>> f141da6d
 
 default-flavor: buster