--- conflicted
+++ resolved
@@ -16,13 +16,8 @@
 		# (workaround for https://github.com/rust-lang/cargo/issues/2644)
 
 		# Create dummy sources for our library
-<<<<<<< HEAD
-		mkdir -p {engine,ffi,ffi/tests/ctests,fuzz/bytes,fuzz/map-keys,wasm}/src
-		touch {engine,ffi,ffi/tests/ctests,fuzz/bytes,fuzz/map-keys,wasm}/src/lib.rs
-=======
-		mkdir -p {engine,ffi,ffi/tests/ctests,wasm,wirefilter-parser}/src
-		touch {engine,ffi,ffi/tests/ctests,wasm,wirefilter-parser}/src/lib.rs
->>>>>>> f141da6d
+		mkdir -p {engine,ffi,ffi/tests/ctests,fuzz/bytes,fuzz/map-keys,wasm,wirefilter-parser}/src
+		touch {engine,ffi,ffi/tests/ctests,fuzz/bytes,fuzz/map-keys,wasm,wirefilter-parser}/src/lib.rs
 		mkdir engine/benches
 		echo 'fn main() {}' > engine/benches/bench.rs
 
@@ -34,14 +29,10 @@
 		cargo bench --frozen --offline --all --no-run
 
 		# Clean artifacts of the library itself but keep prebuilt deps
-<<<<<<< HEAD
 		cargo clean --frozen --offline -p wirefilter-engine -p wirefilter-ffi -p wirefilter-wasm $@
 
 		# Give unpriviledge user permission to access cargo home directory
 		chown -R 1000:1000 $CARGO_HOME
-=======
-		cargo clean --locked -p wirefilter-engine -p wirefilter-ffi -p wirefilter-wasm -p wirefilter-parser $@
->>>>>>> f141da6d
 		;;
 	wasm-pack)
 		# Install wasm-bindgen-cli
